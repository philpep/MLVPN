--- conflicted
+++ resolved
@@ -1060,12 +1060,8 @@
     } else {
         cfgfilename = argv[1];
     }
-<<<<<<< HEAD
     priv_init(cfgfilename, argv);
-    mlvpn_config(cfgfilename);
-=======
     mlvpn_config(cfgfilename, &tundevname);
->>>>>>> 8235479f
 
     /* tun/tap initialization */
     memset(&tuntap, 0, sizeof(tuntap));
